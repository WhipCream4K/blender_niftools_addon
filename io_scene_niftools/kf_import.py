--- conflicted
+++ resolved
@@ -81,11 +81,7 @@
                 # calculate and set frames per second
                 self.transform_anim.set_frames_per_second(kfdata.roots)
                 for kf_root in kfdata.roots:
-<<<<<<< HEAD
                     self.transform_anim.import_kf_root(kf_root, b_armature)
-=======
-                    self.transform_anim.import_kf_root(kf_root, b_armature, bind_data)
->>>>>>> 420d0bc0
 
         except NifError:
             return {'CANCELLED'}
