--- conflicted
+++ resolved
@@ -80,23 +80,16 @@
         return rest_rot @ key_matrix
 
 
-<<<<<<< HEAD
 def _get_bone_bind(bone):
     """Get a nif local-space matrix from a blender bone. """
     bind = bone.matrix_local @ correction
     # make relative to parent
-=======
-def get_bind_matrix(bone):
-    """Get a nif armature-space matrix from a blender bone. """
-    bind = bone.matrix_local @ correction
->>>>>>> 420d0bc0
     if bone.parent:
         p_bind_restored = bone.parent.matrix_local @ correction
         bind = p_bind_restored.inverted() @ bind
     return bind
 
 
-<<<<<<< HEAD
 def _get_bone_pose(bone):
     """Get a nif local-space matrix from a blender pose bone. """
     bind = bone.matrix @ correction
@@ -107,8 +100,6 @@
     return bind
 
 
-=======
->>>>>>> 420d0bc0
 def blender_bind_to_nif_bind(blender_armature_space_matrix):
     return blender_armature_space_matrix @ correction
 
@@ -249,4 +240,4 @@
     # instead of setting every single value manually
     n_matrix = NifFormat.Matrix44()
     n_matrix.set_rows(*b_matrix.transposed())
-    return n_matrix+    return n_matrix
