--- conflicted
+++ resolved
@@ -2275,10 +2275,7 @@
                     face.select = False
                 for face in faces_without_bodypart:
                     face.select = True
-<<<<<<< HEAD
                 # raise exception
-=======
->>>>>>> 6e424278
                 raise ValueError(
                     "Some faces of %s not assigned to any body part."
                     " The unassigned faces"
