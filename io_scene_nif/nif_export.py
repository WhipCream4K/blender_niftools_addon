--- conflicted
+++ resolved
@@ -94,84 +94,9 @@
     EXPORT_OB_PRN = "NONE" # Todo with location on character. For weapons, rings, helmets, Sheilds ect
     
 
-<<<<<<< HEAD
     def __init__(self, operator, context):
         NifCommon.__init__(self, operator, context)
     
-=======
-    def rebuild_full_names(self):
-        """Recovers the full object names from the text buffer and rebuilds
-        the names dictionary."""
-        try:
-            namestxt = bpy.data.texts['FullNames']
-        except KeyError:
-            return
-        for b_textline in namestxt.lines:
-            line = b_textline.body
-            if len(line)>0:
-                name, fullname = line.split(';')
-                self.names[name] = fullname
-
-    def get_unique_name(self, b_name):
-        """Returns an unique name for use in the NIF file, from the name of a
-        Blender object.
-
-        :param b_name: Name of object as in blender.
-        :type b_name: :class:`str`
-
-        .. todo:: Refactor and simplify this code.
-        """
-        unique_name = "unnamed"
-        if b_name:
-            unique_name = b_name
-        # blender bone naming -> nif bone naming
-        unique_name = self.get_bone_name_for_nif(unique_name)
-        # ensure uniqueness
-        if unique_name in self.block_names or unique_name in list(self.names.values()):
-            unique_int = 0
-            old_name = unique_name
-            while unique_name in self.block_names or unique_name in list(self.names.values()):
-                unique_name = "%s.%02d" % (old_name, unique_int)
-                unique_int += 1
-        self.block_names.append(unique_name)
-        self.names[b_name] = unique_name
-        return unique_name
-
-    def get_full_name(self, b_name):
-        """Returns the original imported name if present, or the name by which
-        the object was exported already.
-
-        :param b_name: Name of object as in blender.
-        :type b_name: :class:`str`
-
-        .. todo:: Refactor and simplify this code.
-        """
-        try:
-            return self.names[b_name]
-        except KeyError:
-            return self.get_unique_name(b_name)
-
-    def get_exported_objects(self):
-        """Return a list of exported objects."""
-        exported_objects = []
-        # iterating over self.blocks.itervalues() will count some objects
-        # twice
-        for b_obj in self.blocks.values():
-            # skip empty objects
-            if b_obj is None:
-                continue
-            # detect doubles
-            if b_obj in exported_objects:
-                continue
-            # append new object
-            exported_objects.append(b_obj)
-        # return the list of unique exported objects
-        return exported_objects
-
-    def execute(self):
-        """Main export function."""
-
->>>>>>> 48c8c792
         # Helper systems
         self.bhkshapehelper = bhkshape_export(parent=self)
         self.boundhelper = bound_export(parent=self)
@@ -925,1300 +850,6 @@
 
         return {'FINISHED'}
 
-<<<<<<< HEAD
-=======
-    def export_node(self, b_obj, space, parent_block, node_name):
-        """Export a mesh/armature/empty object b_obj as child of parent_block.
-        Export also all children of b_obj.
-
-        - space is 'none', 'worldspace', or 'localspace', and determines
-          relative to what object the transformation should be stored.
-        - parent_block is the parent nif block of the object (None for the
-          root node)
-        - for the root node, b_obj is None, and node_name is usually the base
-          filename (either with or without extension)
-
-        :param node_name: The name of the node to be exported.
-        :type node_name: :class:`str`
-        """
-        # b_obj_type: determine the block type
-        #          (None, 'MESH', 'EMPTY' or 'ARMATURE')
-        # b_obj_ipo:  object animation ipo
-        # node:    contains new NifFormat.NiNode instance
-        if (b_obj == None):
-            # -> root node
-            assert(parent_block == None) # debug
-            node = self.create_ninode()
-            b_obj_type = None
-            b_obj_ipo = None
-        else:
-            # -> empty, mesh, or armature
-            b_obj_type = b_obj.type
-            assert(b_obj_type in ['EMPTY', 'MESH', 'ARMATURE']) # debug
-            assert(parent_block) # debug
-            b_obj_ipo = b_obj.animation_data # get animation data
-            b_obj_children = b_obj.children
-
-            if (node_name == 'RootCollisionNode'):
-                # -> root collision node (can be mesh or empty)
-                # TODO do we need to fix this stuff on export?
-                #b_obj.draw_bounds_type = 'POLYHEDERON'
-                #b_obj.draw_type = 'BOUNDS'
-                #b_obj.show_wire = True
-                self.export_collision(b_obj, parent_block)
-                return None # done; stop here
-
-            elif (b_obj_type == 'MESH' and b_obj.show_bounds
-                  and b_obj.name.lower().startswith('bsbound')):
-                # add a bounding box
-                self.boundhelper.export_bounding_box(b_obj, parent_block, bsbound=True)
-                return None # done; stop here
-
-            elif (b_obj_type == 'MESH' and b_obj.show_bounds
-                  and b_obj.name.lower().startswith("bounding box")):
-                # Morrowind bounding box
-                self.boundhelper.export_bounding_box(b_obj, parent_block, bsbound=False)
-                return None # done; stop here
-
-            elif b_obj_type == 'MESH':
-                # -> mesh data.
-                # If this has children or animations or more than one material
-                # it gets wrapped in a purpose made NiNode.
-                is_collision = b_obj.game.use_collision_bounds
-                has_ipo = b_obj_ipo and len(b_obj_ipo.getCurves()) > 0
-                has_children = len(b_obj_children) > 0
-                is_multimaterial = len(set([f.material_index for f in b_obj.data.faces])) > 1
-                # determine if object tracks camera
-                has_track = False
-                for constr in b_obj.constraints:
-                    if constr.type == Blender.Constraint.Type.TRACKTO:
-                        has_track = True
-                        break
-                    # does geom have priority value in NULL constraint?
-                    elif constr.name[:9].lower() == "priority:":
-                        self.bone_priorities[
-                            self.get_bone_name_for_nif(b_obj.name)
-                            ] = int(constr.name[9:])
-                if is_collision:
-                    self.export_collision(b_obj, parent_block)
-                    return None # done; stop here
-                elif has_ipo or has_children or is_multimaterial or has_track:
-                    # -> mesh ninode for the hierarchy to work out
-                    if not has_track:
-                        node = self.create_block('NiNode', b_obj)
-                    else:
-                        node = self.create_block('NiBillboardNode', b_obj)
-                else:
-                    # don't create intermediate ninode for this guy
-                    self.export_tri_shapes(b_obj, space, parent_block, node_name)
-                    # we didn't create a ninode, return nothing
-                    return None
-            else:
-                # -> everything else (empty/armature) is a regular node
-                node = self.create_ninode(b_obj)
-                # does node have priority value in NULL constraint?
-                for constr in b_obj.constraints:
-                    if constr.name[:9].lower() == "priority:":
-                        self.bone_priorities[
-                            self.get_bone_name_for_nif(b_obj.name)
-                            ] = int(constr.name[9:])
-
-        # set transform on trishapes rather than on NiNode for skinned meshes
-        # this fixes an issue with clothing slots
-        if b_obj_type == 'MESH':
-            if b_obj.parent and b_obj.parent.type == 'ARMATURE':
-                if b_obj_ipo:
-                    # mesh with armature parent should not have animation!
-                    self.warning(
-                        "Mesh %s is skinned but also has object animation. "
-                        "The nif format does not support this: "
-                        "ignoring object animation." % b_obj.name)
-                    b_obj_ipo = None
-                trishape_space = space
-                space = 'none'
-            else:
-                trishape_space = 'none'
-
-        # make it child of its parent in the nif, if it has one
-        if parent_block:
-            parent_block.add_child(node)
-
-        # and fill in this node's non-trivial values
-        node.name = self.get_full_name(node_name)
-
-        # default node flags
-        if self.properties.game in ('OBLIVION', 'FALLOUT_3'):
-            node.flags = 0x000E
-        elif self.properties.game in ('SID_MEIER_S_RAILROADS',
-                                     'CIVILIZATION_IV'):
-            node.flags = 0x0010
-        elif self.properties.game in ('EMPIRE_EARTH_II',):
-            node.flags = 0x0002
-        elif self.properties.game in ('DIVINITY_2',):
-            node.flags = 0x0310
-        else:
-            # morrowind
-            node.flags = 0x000C
-
-        self.export_matrix(b_obj, space, node)
-
-        if b_obj:
-            # export animation
-            if b_obj_ipo:
-                if any(
-                    b_obj_ipo[b_channel]
-                    for b_channel in (Ipo.OB_LOCX, Ipo.OB_ROTX, Ipo.OB_SCALEX)):
-                    self.animationhelper.export_keyframes(b_obj_ipo, space, node)
-                self.export_object_vis_controller(b_obj, node)
-            # if it is a mesh, export the mesh as trishape children of
-            # this ninode
-            if (b_obj.type == 'MESH'):
-                # see definition of trishape_space above
-                self.export_tri_shapes(b_obj, trishape_space, node)
-
-            # if it is an armature, export the bones as ninode
-            # children of this ninode
-            elif (b_obj.type == 'ARMATURE'):
-                self.armaturehelper.export_bones(b_obj, node)
-
-            # export all children of this empty/mesh/armature/bone
-            # object as children of this NiNode
-            self.armaturehelper.export_children(b_obj, node)
-
-        return node
-  
-    #
-    # Export a blender object ob of the type mesh, child of nif block
-    # parent_block, as NiTriShape and NiTriShapeData blocks, possibly
-    # along with some NiTexturingProperty, NiSourceTexture,
-    # NiMaterialProperty, and NiAlphaProperty blocks. We export one
-    # trishape block per mesh material. We also export vertex weights.
-    #
-    # The parameter trishape_name passes on the name for meshes that
-    # should be exported as a single mesh.
-    #
-
-    def export_tri_shapes(self, b_obj, space, parent_block, trishape_name = None):
-        self.info("Exporting %s" % b_obj)
-
-        assert(b_obj.type == 'MESH')
-
-        # get mesh from b_obj
-        mesh = b_obj.data # get mesh data
-
-        # getVertsFromGroup fails if the mesh has no vertices
-        # (this happens when checking for fallout 3 body parts)
-        # so quickly catch this (rare!) case
-        if not b_obj.data.vertices:
-            # do not export anything
-            self.warning("%s has no vertices, skipped." % b_obj)
-            return
-
-        # get the mesh's materials, this updates the mesh material list
-        if not isinstance(parent_block, NifFormat.RootCollisionNode):
-            mesh_materials = mesh.materials
-        else:
-            # ignore materials on collision trishapes
-            mesh_materials = []
-        # if the mesh has no materials, all face material indices should be 0, so it's ok to fake one material in the material list
-        if not mesh_materials:
-            mesh_materials = [None]
-
-        # is mesh double sided?
-        mesh_doublesided = mesh.show_double_sided
-
-        #vertex color check
-        mesh_hasvcol = False
-        mesh_hasvcola = False
-
-        if(mesh.vertex_colors):
-            mesh_hasvcol = True
-
-            #vertex alpha check
-            if(len(mesh.vertex_colors) == 1):
-                self.warning("Mesh only has one Vertex Color layer"
-                             " default alpha values will be written\n"
-                             " - For Alpha values add a second vertex layer, "
-                             " greyscale only"
-                             )
-                mesh_hasvcola = False
-            else:
-                #iterate over colorfaces
-                for b_meshcolor in mesh.vertex_colors[1].data:
-                    #iterate over verts
-                    for i in [0,1,2]:
-                        b_color = getattr(b_meshcolor, "color%s" % (i + 1))
-                        if(b_color.v > self.properties.epsilon):
-                            mesh_hasvcola = True
-                            break
-                    if(mesh_hasvcola):
-                        break
-
-        # Non-textured materials, vertex colors are used to color the mesh
-        # Textured materials, they represent lighting details
-
-        # let's now export one trishape for every mesh material
-        ### TODO: needs refactoring - move material, texture, etc.
-        ### to separate function
-        for materialIndex, mesh_material in enumerate(mesh_materials):
-            # -> first, extract valuable info from our b_obj
-
-            mesh_base_mtex = None
-            mesh_glow_mtex = None
-            mesh_bump_mtex = None
-            mesh_normal_mtex = None
-            mesh_gloss_mtex = None
-            mesh_dark_mtex = None
-            mesh_detail_mtex = None
-            mesh_texeff_mtex = None
-            mesh_ref_mtex = None
-            mesh_texture_alpha = False #texture has transparency
-
-            mesh_uvlayers = []    # uv layers used by this material
-            mesh_hasalpha = False # mesh has transparency
-            mesh_haswire = False  # mesh rendered as wireframe
-            mesh_hasspec = False  # mesh specular property
-
-            mesh_hasnormals = False
-            if mesh_material is not None:
-                mesh_hasnormals = True # for proper lighting
-
-                #ambient mat
-                mesh_mat_ambient_color = [1.0, 1.0, 1.0]
-
-                #diffuse mat
-                mesh_mat_diffuse_color = [1.0, 1.0, 1.0]
-                '''
-                TODO_3.0 - If needed where ambient should not be defaulted
-
-                #ambient mat
-                mesh_mat_ambient_color[0] = mesh_material.niftools.ambient_color[0] * mesh_material.niftools.ambient_factor
-                mesh_mat_ambient_color[1] = mesh_material.niftools.ambient_color[1] * mesh_material.niftools.ambient_factor
-                mesh_mat_ambient_color[2] = mesh_material.niftools.ambient_color[2] * mesh_material.niftools.ambient_factor
-
-                #diffuse mat
-                mest_mat_diffuse_color[0] = mesh_material.niftools.diffuse_color[0] * mesh_material.niftools.diffuse_factor
-                mest_mat_diffuse_color[1] = mesh_material.niftools.diffuse_color[1] * mesh_material.niftools.diffuse_factor
-                mest_mat_diffuse_color[2] = mesh_material.niftools.diffuse_color[2] * mesh_material.niftools.diffuse_factor
-                '''
-
-                #emissive mat
-                mesh_mat_emissive_color = [0.0, 0.0, 0.0]
-                mesh_mat_emitmulti = 1.0 # default
-                if self.properties.game != 'FALLOUT_3':
-                    #old code
-                    #mesh_mat_emissive_color = mesh_material.diffuse_color * mesh_material.emit
-                    mesh_mat_emissive_color = mesh_material.niftools.emissive_color * mesh_material.emit
-
-                else:
-                    # special case for Fallout 3 (it does not store diffuse color)
-                    # if emit is non-zero, set emissive color to diffuse
-                    # (otherwise leave the color to zero)
-                    if mesh_material.emit > self.properties.epsilon:
-
-                        #old code
-                        #mesh_mat_emissive_color = mesh_material.diffuse_color
-                        mesh_mat_emissive_color = mesh_material.niftools.emissive_color
-                        mesh_mat_emitmulti = mesh_material.emit * 10.0
-
-                #specular mat
-                mesh_mat_specular_color = mesh_material.specular_color
-                if mesh_material.specular_intensity > 1.0:
-                    mesh_material.specular_intensity = 1.0
-
-                mesh_mat_specular_color[0] *= mesh_material.specular_intensity
-                mesh_mat_specular_color[1] *= mesh_material.specular_intensity
-                mesh_mat_specular_color[2] *= mesh_material.specular_intensity
-
-                if ( mesh_mat_specular_color[0] > self.properties.epsilon ) \
-                    or ( mesh_mat_specular_color[1] > self.properties.epsilon ) \
-                    or ( mesh_mat_specular_color[2] > self.properties.epsilon ):
-                    mesh_hasspec = True
-
-                #gloss mat
-                #'Hardness' scrollbar in Blender, takes values between 1 and 511 (MW -> 0.0 - 128.0)
-                mesh_mat_gloss = mesh_material.specular_hardness / 4.0
-
-                #alpha mat
-                mesh_hasalpha = False
-                mesh_mat_transparency = mesh_material.alpha
-                if(mesh_material.use_transparency):
-                    if(abs(mesh_mat_transparency - 1.0)> self.properties.epsilon):
-                        mesh_hasalpha = True
-                elif(mesh_hasvcola):
-                    mesh_hasalpha = True
-                elif(mesh_material.animation_data and mesh_material.animation_data.action.fcurves['Alpha']):
-                    mesh_hasalpha = True
-
-                #wire mat
-                mesh_haswire = (mesh_material.type == 'WIRE')
-
-                # the base texture = first material texture
-                # note that most morrowind files only have a base texture, so let's for now only support single textured materials
-                for b_mat_texslot in mesh_material.texture_slots:
-                    if not b_mat_texslot or not b_mat_texslot.use:
-                        # skip unused texture slots
-                        continue
-
-                    # check REFL-mapped textures
-                    # (used for "NiTextureEffect" materials)
-                    if b_mat_texslot.texture_coords == 'REFLECTION':
-                        # of course the user should set all kinds of other
-                        # settings to make the environment mapping come out
-                        # (MapTo "COL", blending mode "Add")
-                        # but let's not care too much about that
-                        # only do some simple checks
-                        if not b_mat_texslot.use_map_color_diffuse:
-                            # it should map to colour
-                            raise NifExportError(
-                                "Non-COL-mapped reflection texture in mesh '%s', material '%s',"
-                                " these cannot be exported to NIF.\n"
-                                "Either delete all non-COL-mapped reflection textures,"
-                                " or in the Shading Panel, under Material Buttons,"
-                                " set texture 'Map To' to 'COL'."
-                                % (b_obj.name,mesh_material.name))
-                        if b_mat_texslot.blend_type != 'ADD':
-                            # it should have "ADD" blending mode
-                            self.warning(
-                               "Reflection texture should have blending"
-                               " mode 'Add' on texture"
-                               " in mesh '%s', material '%s')."
-                               % (b_obj.name,mesh_material.name))
-                            # an envmap image should have an empty... don't care
-                        mesh_texeff_mtex = b_mat_texslot
-
-                    # check UV-mapped textures
-                    elif b_mat_texslot.texture_coords == 'UV':
-                        # update set of uv layers that must be exported
-                        if not b_mat_texslot.uv_layer in mesh_uvlayers:
-                            mesh_uvlayers.append(b_mat_texslot.uv_layer)
-
-                        #glow tex
-                        if b_mat_texslot.use_map_emit:
-                            #multi-check
-                            if mesh_glow_mtex:
-                                raise NifExportError(
-                                    "Multiple glow textures in mesh '%s', material '%s'.\n"
-                                    "Make sure Texture -> Influence -> Shading -> Emit is disabled"
-                                    %(mesh.name,mesh_material.name))
-                            '''
-                            TODO_3.0 - Fallout3 + specific.
-                            Check if these are still possible
-                            # check if calculation of alpha channel is enabled
-                            # for this texture
-                            if b_mat_texslot.texture.use_calculate_alpha and b_mat_texslot.use_map_alpha:
-                                self.warning(
-                                    "In mesh '%s', material '%s': glow texture must have"
-                                    " CALCALPHA flag set, and must have MapTo.ALPHA enabled."
-                                    %(b_obj.name,mesh_material.name))
-                            '''
-
-                            # check if alpha channel is enabled for this texture
-                            if(b_mat_texslot.use_map_alpha):
-                                mesh_hasalpha = True
-                            mesh_glow_mtex = b_mat_texslot
-
-                        #specular
-                        elif b_mat_texslot.use_map_specular:
-                            #multi-check
-                            if mesh_gloss_mtex:
-                                raise NifExportError(
-                                    "Multiple gloss textures in"
-                                    " mesh '%s', material '%s'."
-                                    " Make sure there is only one texture"
-                                    " with MapTo.SPEC"
-                                    %(mesh.name,mesh_material.name))
-
-                            # check if alpha channel is enabled for this texture
-                            if(b_mat_texslot.use_map_alpha):
-                                mesh_hasalpha = True
-                            # got the gloss map
-                            mesh_gloss_mtex = b_mat_texslot
-
-                        #bump map
-                        elif b_mat_texslot.use_map_normal:
-                            #multi-check
-                            if mesh_bump_mtex:
-                                raise NifExportError(
-                                    "Multiple bump/normal textures"
-                                    " in mesh '%s', material '%s'."
-                                    " Make sure there is only one texture"
-                                    " with MapTo.NOR"
-                                    %(mesh.name,mesh_material.name))
-
-                            # check if alpha channel is enabled for this texture
-                            if(b_mat_texslot.use_map_alpha):
-                                mesh_hasalpha = True
-
-                            mesh_bump_mtex = b_mat_texslot
-
-                        #darken
-                        elif b_mat_texslot.use_map_color_diffuse and \
-                             b_mat_texslot.blend_type == 'DARKEN' and \
-                             not mesh_dark_mtex:
-
-                            # check if alpha channel is enabled for this texture
-                            if(b_mat_texslot.use_map_alpha):
-                                mesh_hasalpha = True
-                            # got the dark map
-                            mesh_dark_mtex = b_mat_texslot
-
-                        #diffuse
-                        elif b_mat_texslot.use_map_color_diffuse and \
-                             not mesh_base_mtex:
-
-                            mesh_base_mtex = b_mat_texslot
-
-                            # check if alpha channel is enabled for this texture
-                            if(b_mat_texslot.use_map_alpha):
-                                mesh_hasalpha = True
-
-                                '''
-                                # in this case, Blender replaces the texture transparant parts with the underlying material color...
-                                # in NIF, material alpha is multiplied with texture alpha channel...
-                                # how can we emulate the NIF alpha system (simply multiplying material alpha with texture alpha) when MapTo.ALPHA is turned on?
-                                # require the Blender material alpha to be 0.0 (no material color can show up), and use the "Var" slider in the texture blending mode tab!
-                                # but...
-
-                                if mesh_mat_transparency > self.properties.epsilon:
-                                    raise NifExportError(
-                                        "Cannot export this type of"
-                                        " transparency in material '%s': "
-                                        " instead, try to set alpha to 0.0"
-                                        " and to use the 'Var' slider"
-                                        " in the 'Map To' tab under the"
-                                        " material buttons."
-                                        %mesh_material.name)
-                                if (mesh_material.animation_data and mesh_material.animation_data.action.fcurves['Alpha']):
-                                    raise NifExportError(
-                                        "Cannot export animation for"
-                                        " this type of transparency"
-                                        " in material '%s':"
-                                        " remove alpha animation,"
-                                        " or turn off MapTo.ALPHA,"
-                                        " and try again."
-                                        %mesh_material.name)
-
-                                mesh_mat_transparency = b_mat_texslot.varfac # we must use the "Var" value
-                                '''
-
-                        #normal map
-                        elif b_mat_texslot.use_map_normal and b_mat_texslot.texture.use_normal_map:
-                            if mesh_normal_mtex:
-                                raise NifExportError(
-                                    "Multiple bump/normal textures"
-                                    " in mesh '%s', material '%s'."
-                                    " Make sure there is only one texture"
-                                    " with MapTo.NOR"
-                                    %(mesh.name,mesh_material.name))
-                            # check if alpha channel is enabled for this texture
-                            if(b_mat_texslot.use_map_alpha):
-                                mesh_hasalpha = True
-                            mesh_normal_mtex = b_mat_texslot
-
-                        #detail
-                        elif b_mat_texslot.use_map_color_diffuse and \
-                             not mesh_detail_mtex:
-                            # extra diffuse consider as detail texture
-
-                            # check if alpha channel is enabled for this texture
-                            if(b_mat_texslot.use_map_alpha):
-                                mesh_hasalpha = True
-                            mesh_detail_mtex = b_mat_texslot
-
-                        #reflection
-                        elif b_mat_texslot.mapto & Blender.Texture.MapTo.REF:
-                            # got the reflection map
-                            if mesh_ref_mtex:
-                                raise NifExportError(
-                                    "Multiple reflection textures"
-                                    " in mesh '%s', material '%s'."
-                                    " Make sure there is only one texture"
-                                    " with MapTo.REF"
-                                    %(mesh.name,mesh_material.name))
-                            # check if alpha channel is enabled for this texture
-                            if(b_mat_texslot.use_map_alpha):
-                                mesh_hasalpha = True
-                            mesh_ref_mtex = b_mat_texslot
-
-                        # unsupported map
-                        else:
-                            raise NifExportError(
-                                "Do not know how to export texture '%s',"
-                                " in mesh '%s', material '%s'."
-                                " Either delete it, or if this texture"
-                                " is to be your base texture,"
-                                " go to the Shading Panel,"
-                                " Material Buttons, and set texture"
-                                " 'Map To' to 'COL'."
-                                % (b_mat_texslot.texture.name,b_obj.name,mesh_material.name))
-
-                    # nif only support UV-mapped textures
-                    else:
-                        raise NifExportError(
-                            "Non-UV texture in mesh '%s', material '%s'."
-                            " Either delete all non-UV textures,"
-                            " or in the Shading Panel,"
-                            " under Material Buttons,"
-                            " set texture 'Map Input' to 'UV'."
-                            %(b_obj.name,mesh_material.name))
-
-            # list of body part (name, index, vertices) in this mesh
-            bodypartgroups = []
-            for bodypartgroupname in NifFormat.BSDismemberBodyPartType().get_editor_keys():
-                vertex_group = b_obj.vertex_groups.get(bodypartgroupname)
-                if vertex_group:
-                    self.debug("Found body part %s" % bodypartgroupname)
-                    bodypartgroups.append(
-                        [bodypartgroupname,
-                         getattr(NifFormat.BSDismemberBodyPartType,
-                                 bodypartgroupname),
-                         # FIXME how do you get the vertices in the group???
-                         #set(vertex_group.vertices)])
-                         {}])
-
-            # -> now comes the real export
-
-            '''
-                NIF has one uv vertex and one normal per vertex,
-                per vert, vertex coloring.
-
-                NIF uses the normal table for lighting.
-                Smooth faces should use Blender's vertex normals,
-                solid faces should use Blender's face normals.
-
-                Blender's uv vertices and normals per face.
-                Blender supports per face vertex coloring,
-            '''
-
-            # We now extract vertices, uv-vertices, normals, and
-            # vertex colors from the mesh's face list. Some vertices must be duplicated.
-
-            # The following algorithm extracts all unique quads(vert, uv-vert, normal, vcol),
-            # produce lists of vertices, uv-vertices, normals, vertex colors, and face indices.
-
-            vertquad_list = [] # (vertex, uv coordinate, normal, vertex color) list
-            vertmap = [None for i in range(len(mesh.vertices))] # blender vertex -> nif vertices
-            vertlist = []
-            normlist = []
-            vcollist = []
-            uvlist = []
-            trilist = []
-            # for each face in trilist, a body part index
-            bodypartfacemap = []
-            faces_without_bodypart = []
-            for f in mesh.faces:
-                # does the face belong to this trishape?
-                if (mesh_material != None): # we have a material
-                    if (f.material_index != materialIndex): # but this face has another material
-                        continue # so skip this face
-                f_numverts = len(f.vertices)
-                if (f_numverts < 3): continue # ignore degenerate faces
-                assert((f_numverts == 3) or (f_numverts == 4)) # debug
-                if mesh_uvlayers:
-                    # if we have uv coordinates
-                    # double check that we have uv data
-                    # XXX should we check that every uvlayer in mesh_uvlayers
-                    # XXX is in uv_textures?
-                    if not mesh.uv_textures:
-                        raise NifExportError(
-                            "ERROR%t|Create a UV map for every texture,"
-                            " and run the script again.")
-                # find (vert, uv-vert, normal, vcol) quad, and if not found, create it
-                f_index = [ -1 ] * f_numverts
-                for i, fv_index in enumerate(f.vertices):
-                    fv = mesh.vertices[fv_index].co
-                    # get vertex normal for lighting (smooth = Blender vertex normal, non-smooth = Blender face normal)
-                    if mesh_hasnormals:
-                        if f.use_smooth:
-                            fn = mesh.vertices[fv_index].normal
-                        else:
-                            fn = f.normal
-                    else:
-                        fn = None
-                    fuv = []
-                    for uvlayer in mesh_uvlayers:
-                        fuv.append(
-                            getattr(mesh.uv_textures[uvlayer].data[f.index],
-                                    "uv%i" % (i + 1)))
-
-                    fcol = None
-
-                    '''TODO: Need to map b_verts -> n_verts'''
-                    if mesh_hasvcol:
-                        vertcol = []
-                        #check for an alpha layer
-                        b_meshcolor = mesh.vertex_colors[0].data[f.index]
-                        b_color = getattr(b_meshcolor, "color%s" % (i + 1))
-                        if(mesh_hasvcola):
-                            b_meshcoloralpha = mesh.vertex_colors[1].data[f.index]
-                            b_colora = getattr(b_meshcolor, "color%s" % (i + 1))
-                            vertcol = [b_color.r, b_color.g, b_color.b, b_colora.v]
-                        else:
-                            vertcol = [b_color.r, b_color.g, b_color.b, 1.0]
-                        fcol = vertcol
-
-                    else:
-                        fcol = None
-
-                    vertquad = ( fv, fuv, fn, fcol )
-
-                    # do we already have this vertquad? (optimized by m_4444x)
-                    f_index[i] = len(vertquad_list)
-                    if vertmap[fv_index]:
-                        # iterate only over vertices with the same vertex index
-                        # and check if they have the same uvs, normals and colors (wow is that fast!)
-                        for j in vertmap[fv_index]:
-                            if mesh_uvlayers:
-                                if max(abs(vertquad[1][uvlayer][0] - vertquad_list[j][1][uvlayer][0])
-                                       for uvlayer in range(len(mesh_uvlayers))) \
-                                       > self.properties.epsilon:
-                                    continue
-                                if max(abs(vertquad[1][uvlayer][1] - vertquad_list[j][1][uvlayer][1])
-                                       for uvlayer in range(len(mesh_uvlayers))) \
-                                       > self.properties.epsilon:
-                                    continue
-                            if mesh_hasnormals:
-                                if abs(vertquad[2][0] - vertquad_list[j][2][0]) > self.properties.epsilon: continue
-                                if abs(vertquad[2][1] - vertquad_list[j][2][1]) > self.properties.epsilon: continue
-                                if abs(vertquad[2][2] - vertquad_list[j][2][2]) > self.properties.epsilon: continue
-                            if mesh_hasvcol:
-                                if abs(vertquad[3][0] - vertquad_list[j][3][0]) > self.properties.epsilon: continue
-                                if abs(vertquad[3][1] - vertquad_list[j][3][1]) > self.properties.epsilon: continue
-                                if abs(vertquad[3][2] - vertquad_list[j][3][2]) > self.properties.epsilon: continue
-                                if abs(vertquad[3][3] - vertquad_list[j][3][3]) > self.properties.epsilon: continue
-                            # all tests passed: so yes, we already have it!
-                            f_index[i] = j
-                            break
-
-                    if f_index[i] > 65535:
-                        raise NifExportError(
-                            "ERROR%t|Too many vertices. Decimate your mesh"
-                            " and try again.")
-                    if (f_index[i] == len(vertquad_list)):
-                        # first: add it to the vertex map
-                        if not vertmap[fv_index]:
-                            vertmap[fv_index] = []
-                        vertmap[fv_index].append(len(vertquad_list))
-                        # new (vert, uv-vert, normal, vcol) quad: add it
-                        vertquad_list.append(vertquad)
-                        # add the vertex
-                        vertlist.append(vertquad[0])
-                        if mesh_hasnormals: normlist.append(vertquad[2])
-                        if mesh_hasvcol:    vcollist.append(vertquad[3])
-                        if mesh_uvlayers:   uvlist.append(vertquad[1])
-
-                # now add the (hopefully, convex) face, in triangles
-                for i in range(f_numverts - 2):
-                    if True: #TODO: #(b_obj_scale > 0):
-                        f_indexed = (f_index[0], f_index[1+i], f_index[2+i])
-                    else:
-                        f_indexed = (f_index[0], f_index[2+i], f_index[1+i])
-                    trilist.append(f_indexed)
-                    # add body part number
-                    if (self.properties.game != 'FALLOUT_3'
-                        or not bodypartgroups
-                        or not self.EXPORT_FO3_BODYPARTS):
-                        bodypartfacemap.append(0)
-                    else:
-                        for bodypartname, bodypartindex, bodypartverts in bodypartgroups:
-                            if (set(b_vert_index for b_vert_index in f.vertices)
-                                <= bodypartverts):
-                                bodypartfacemap.append(bodypartindex)
-                                break
-                        else:
-                            # this signals an error
-                            faces_without_bodypart.append(f)
-
-            # check that there are no missing body part faces
-            if faces_without_bodypart:
-                # switch to edit mode to select faces
-                bpy.ops.object.mode_set(mode='EDIT',toggle=False)
-                # select mesh object
-                for b_obj in self.context.scene.objects:
-                    b_obj.select = False
-                self.context.scene.objects.active = b_obj
-                b_obj.select = True
-                # select bad faces
-                for face in mesh.faces:
-                    face.select = False
-                for face in faces_without_bodypart:
-                    face.select = True
-                # raise exception
-                raise ValueError(
-                    "Some faces of %s not assigned to any body part."
-                    " The unassigned faces"
-                    " have been selected in the mesh so they can easily"
-                    " be identified."
-                    % b_obj)
-
-            if len(trilist) > 65535:
-                raise NifExportError(
-                    "ERROR%t|Too many faces. Decimate your mesh and try again.")
-            if len(vertlist) == 0:
-                continue # m_4444x: skip 'empty' material indices
-
-            # note: we can be in any of the following five situations
-            # material + base texture        -> normal object
-            # material + base tex + glow tex -> normal glow mapped object
-            # material + glow texture        -> (needs to be tested)
-            # material, but no texture       -> uniformly coloured object
-            # no material                    -> typically, collision mesh
-
-            # create a trishape block
-            if not self.properties.stripify:
-                trishape = self.create_block("NiTriShape", b_obj)
-            else:
-                trishape = self.create_block("NiTriStrips", b_obj)
-
-            # add texture effect block (must be added as preceeding child of
-            # the trishape)
-            if self.properties.game == 'MORROWIND' and mesh_texeff_mtex:
-                # create a new parent block for this shape
-                extra_node = self.create_block("NiNode", mesh_texeff_mtex)
-                parent_block.add_child(extra_node)
-                # set default values for this ninode
-                extra_node.rotation.set_identity()
-                extra_node.scale = 1.0
-                extra_node.flags = 0x000C # morrowind
-                # create texture effect block and parent the
-                # texture effect and trishape to it
-                texeff = self.export_texture_effect(mesh_texeff_mtex)
-                extra_node.add_child(texeff)
-                extra_node.add_child(trishape)
-                extra_node.add_effect(texeff)
-            else:
-                # refer to this block in the parent's
-                # children list
-                parent_block.add_child(trishape)
-
-            # fill in the NiTriShape's non-trivial values
-            if isinstance(parent_block, NifFormat.RootCollisionNode):
-                trishape.name = ""
-            elif not trishape_name:
-                if parent_block.name:
-                    trishape.name = "Tri " + parent_block.name
-                else:
-                    trishape.name = "Tri " + b_obj.name
-            else:
-                trishape.name = trishape_name
-
-            if len(mesh_materials) > 1:
-                # multimaterial meshes: add material index
-                # (Morrowind's child naming convention)
-                b_name = trishape.name.decode() + ":%i" % materialIndex                
-            trishape.name = self.get_full_name(trishape.name)
-
-            #Trishape Flags...
-            if self.properties.game in ('OBLIVION', 'FALLOUT_3'):
-                trishape.flags = 0x000E
-
-            elif self.properties.game in ('SID_MEIER_S_RAILROADS',
-                                         'CIVILIZATION_IV'):
-                trishape.flags = 0x0010
-            elif self.properties.game in ('EMPIRE_EARTH_II',):
-                trishape.flags = 0x0016
-            elif self.properties.game in ('DIVINITY_2',):
-                if trishape.name.lower[-3:] in ("med", "low"):
-                    trishape.flags = 0x0014
-                else:
-                    trishape.flags = 0x0016
-            else:
-                # morrowind
-                if b_obj.draw_type != 'WIRE': # not wire
-                    trishape.flags = 0x0004 # use triangles as bounding box
-                else:
-                    trishape.flags = 0x0005 # use triangles as bounding box + hide
-
-            # extra shader for Sid Meier's Railroads
-            if self.properties.game == 'SID_MEIER_S_RAILROADS':
-                trishape.has_shader = True
-                trishape.shader_name = "RRT_NormalMap_Spec_Env_CubeLight"
-                trishape.unknown_integer = -1 # default
-
-            self.export_matrix(b_obj, space, trishape)
-
-            if mesh_base_mtex or mesh_glow_mtex:
-                # add NiTriShape's texturing property
-                if self.properties.game == 'FALLOUT_3':
-                    trishape.add_property(self.export_bs_shader_property(
-                        basemtex = mesh_base_mtex,
-                        glowmtex = mesh_glow_mtex,
-                        normalmtex = mesh_normal_mtex))
-                        #glossmtex = mesh_gloss_mtex,
-                        #darkmtex = mesh_dark_mtex,
-                        #detailmtex = mesh_detail_mtex))
-                else:
-                    if self.properties.game in self.texturehelper.USED_EXTRA_SHADER_TEXTURES:
-                        # sid meier's railroad and civ4:
-                        # set shader slots in extra data
-                        self.add_shader_integer_extra_datas(trishape)
-                    trishape.add_property(self.texturehelper.export_texturing_property(
-                        flags=0x0001, # standard
-                        applymode=self.get_n_apply_mode_from_b_blend_type(
-                            mesh_base_mtex.blend_type
-                            if mesh_base_mtex else 'MIX'),
-                        uvlayers=mesh_uvlayers,
-                        basemtex=mesh_base_mtex,
-                        glowmtex=mesh_glow_mtex,
-                        bumpmtex=mesh_bump_mtex,
-                        normalmtex=mesh_normal_mtex,
-                        glossmtex=mesh_gloss_mtex,
-                        darkmtex=mesh_dark_mtex,
-                        detailmtex=mesh_detail_mtex,
-                        refmtex=mesh_ref_mtex))
-
-            if mesh_hasalpha:
-                # add NiTriShape's alpha propery
-                # refer to the alpha property in the trishape block
-                if self.properties.game == 'SID_MEIER_S_RAILROADS':
-                    alphaflags = 0x32ED
-                    alphathreshold = 150
-                elif self.properties.game == 'EMPIRE_EARTH_II':
-                    alphaflags = 0x00ED
-                    alphathreshold = 0
-                else:
-                    alphaflags = 0x12ED
-                    alphathreshold = 0
-                trishape.add_property(
-                    self.propertyhelper.object_property.export_alpha_property(flags=alphaflags,
-                                                                              threshold=alphathreshold))
-
-            if mesh_haswire:
-                # add NiWireframeProperty
-                trishape.add_property(self.propertyhelper.object_property.export_wireframe_property(flags=1))
-
-            if mesh_doublesided:
-                # add NiStencilProperty
-                trishape.add_property(self.propertyhelper.object_property.export_stencil_property())
-
-            if mesh_material:
-                # add NiTriShape's specular property
-                # but NOT for sid meier's railroads and other extra shader
-                # games (they use specularity even without this property)
-                if (mesh_hasspec
-                    and (self.properties.game
-                         not in self.texturehelper.USED_EXTRA_SHADER_TEXTURES)):
-                    # refer to the specular property in the trishape block
-                    trishape.add_property(
-                        self.propertyhelper.object_property.export_specular_property(flags=0x0001))
-
-                # add NiTriShape's material property
-                trimatprop = self.propertyhelper.material_property.export_material_property(
-                    name=self.get_full_name(mesh_material.name),
-                    flags=0x0001, # TODO - standard flag, check?
-                    ambient=mesh_mat_ambient_color,
-                    diffuse=mesh_mat_diffuse_color,
-                    specular=mesh_mat_specular_color,
-                    emissive=mesh_mat_emissive_color,
-                    gloss=mesh_mat_gloss,
-                    alpha=mesh_mat_transparency,
-                    emitmulti=mesh_mat_emitmulti)
-
-                # refer to the material property in the trishape block
-                trishape.add_property(trimatprop)
-
-
-                # material animation
-                self.animationhelper.material_animation.export_material_controllers(
-                    b_material=mesh_material, n_geom=trishape)
-
-            # add NiTriShape's data
-            # NIF flips the texture V-coordinate (OpenGL standard)
-            if isinstance(trishape, NifFormat.NiTriShape):
-                tridata = self.create_block("NiTriShapeData", b_obj)
-            else:
-                tridata = self.create_block("NiTriStripsData", b_obj)
-            trishape.data = tridata
-
-            # flags
-            tridata.consistency_flags = NifFormat.ConsistencyType.CT_STATIC
-
-            # data
-            tridata.num_vertices = len(vertlist)
-            tridata.has_vertices = True
-            tridata.vertices.update_size()
-            for i, v in enumerate(tridata.vertices):
-                v.x = vertlist[i][0]
-                v.y = vertlist[i][1]
-                v.z = vertlist[i][2]
-            tridata.update_center_radius()
-
-            if mesh_hasnormals:
-                tridata.has_normals = True
-                tridata.normals.update_size()
-                for i, v in enumerate(tridata.normals):
-                    v.x = normlist[i][0]
-                    v.y = normlist[i][1]
-                    v.z = normlist[i][2]
-
-            if mesh_hasvcol:
-                tridata.has_vertex_colors = True
-                tridata.vertex_colors.update_size()
-                for i, v in enumerate(tridata.vertex_colors):
-
-
-                    v.r = vcollist[i][0]
-                    v.g = vcollist[i][1]
-                    v.b = vcollist[i][2]
-                    v.a = vcollist[i][3]
-
-            if mesh_uvlayers:
-                tridata.num_uv_sets = len(mesh_uvlayers)
-                tridata.bs_num_uv_sets = len(mesh_uvlayers)
-                if self.properties.game == 'FALLOUT_3':
-                    if len(mesh_uvlayers) > 1:
-                        raise NifExportError(
-                            "Fallout 3 does not support multiple UV layers")
-                tridata.has_uv = True
-                tridata.uv_sets.update_size()
-                for j, uvlayer in enumerate(mesh_uvlayers):
-                    for i, uv in enumerate(tridata.uv_sets[j]):
-                        uv.u = uvlist[i][j][0]
-                        uv.v = 1.0 - uvlist[i][j][1] # opengl standard
-
-            # set triangles
-            # stitch strips for civ4
-            tridata.set_triangles(trilist,
-                                 stitchstrips=self.properties.stitch_strips)
-
-            # update tangent space (as binary extra data only for Oblivion)
-            # for extra shader texture games, only export it if those
-            # textures are actually exported (civ4 seems to be consistent with
-            # not using tangent space on non shadered nifs)
-            if mesh_uvlayers and mesh_hasnormals:
-                if (self.properties.game in ('OBLIVION', 'FALLOUT_3')
-                    or (self.properties.game in self.texturehelper.USED_EXTRA_SHADER_TEXTURES)):
-                    trishape.update_tangent_space(
-                        as_extra=(self.properties.game == 'OBLIVION'))
-
-            # now export the vertex weights, if there are any
-            vertgroups = {vertex_group.name
-                          for vertex_group in b_obj.vertex_groups}
-            bone_names = []
-            if b_obj.parent:
-                if b_obj.parent.type == 'ARMATURE':
-                    b_obj_armature = b_obj.parent
-                    armaturename = b_obj_armature.name
-                    bone_names = list(b_obj_armature.data.bones.keys())
-                    # the vertgroups that correspond to bone_names are bones
-                    # that influence the mesh
-                    boneinfluences = []
-                    for bone in bone_names:
-                        if bone in vertgroups:
-                            boneinfluences.append(bone)
-                    if boneinfluences: # yes we have skinning!
-                        # create new skinning instance block and link it
-                        if (self.properties.game == 'FALLOUT_3'
-                            and self.EXPORT_FO3_BODYPARTS):
-                            skininst = self.create_block("BSDismemberSkinInstance", b_obj)
-                        else:
-                            skininst = self.create_block("NiSkinInstance", b_obj)
-                        trishape.skin_instance = skininst
-                        for block in self.blocks:
-                            if isinstance(block, NifFormat.NiNode):
-                                if block.name.decode() == self.get_full_name(armaturename):
-                                    skininst.skeleton_root = block
-                                    break
-                        else:
-                            raise NifExportError(
-                                "Skeleton root '%s' not found."
-                                % armaturename)
-
-                        # create skinning data and link it
-                        skindata = self.create_block("NiSkinData", b_obj)
-                        skininst.data = skindata
-
-                        skindata.has_vertex_weights = True
-                        # fix geometry rest pose: transform relative to
-                        # skeleton root
-                        skindata.set_transform(
-                            self.get_object_matrix(b_obj, 'localspace').get_inverse())
-                       
-                        # Vertex weights,  find weights and normalization factors
-                        vert_list = {}
-                        vert_norm = {}
-                        unassigned_verts = []
-                                                
-                        for bone_group in boneinfluences:
-                            b_list_weight = []
-                            b_vert_group = b_obj.vertex_groups[bone_group]
-                            
-                            for b_vert in b_obj.data.vertices:
-                                if len(b_vert.groups) == 0: #check vert has weight_groups
-                                    unassigned_verts.append(b_vert)
-                                    continue
-                                
-                                for g in b_vert.groups:
-                                    if b_vert_group.name in boneinfluences:
-                                        if g.group == b_vert_group.index:
-                                            b_list_weight.append((b_vert.index, g.weight))
-                                            break
-                                                
-                            vert_list[bone_group] = b_list_weight             
-                            
-                            #create normalisation groupings
-                            for v in vert_list[bone_group]:
-                                if v[0] in vert_norm:
-                                    vert_norm[v[0]] += v[1]
-                                else:
-                                    vert_norm[v[0]] = v[1]
-                        
-                        # vertices must be assigned at least one vertex group
-                        # lets be nice and display them for the user 
-                        if len(unassigned_verts) > 0:
-                            for b_scene_obj in self.context.scene.objects:
-                                b_scene_obj.select = False
-                                
-                            self.context.scene.objects.active = b_obj
-                            b_obj.select = True
-                            
-                            # select unweighted vertices
-                            for v in mesh.vertices:
-                                v.select = False    
-                            
-                            for b_vert in unassigned_verts:
-                                b_obj.data.vertices[b_vert.index].select = True
-                                
-                            # switch to edit mode and raise exception
-                            bpy.ops.object.mode_set(mode='EDIT',toggle=False)
-                            raise NifExportError(
-                                "Cannot export mesh with unweighted vertices."
-                                " The unweighted vertices have been selected"
-                                " in the mesh so they can easily be"
-                                " identified.")
-                        
-                        
-                        # for each bone, first we get the bone block
-                        # then we get the vertex weights
-                        # and then we add it to the NiSkinData
-                        # note: allocate memory for faster performance
-                        vert_added = [False for i in range(len(vertlist))]
-                        for bone_index, bone in enumerate(boneinfluences):
-                            # find bone in exported blocks
-                            bone_block = None
-                            for block in self.blocks:
-                                if isinstance(block, NifFormat.NiNode):
-                                    if block.name.decode() == self.get_full_name(bone):
-                                        if not bone_block:
-                                            bone_block = block
-                                        else:
-                                            raise NifExportError(
-                                                "multiple bones"
-                                                " with name '%s': probably"
-                                                " you have multiple armatures,"
-                                                " please parent all meshes"
-                                                " to a single armature"
-                                                " and try again"
-                                                % bone)
-                            
-                            if not bone_block:
-                                raise NifExportError(
-                                    "Bone '%s' not found." % bone)
-                            
-                            # find vertex weights
-                            vert_weights = {}
-                            for v in vert_list[bone]:
-                                # v[0] is the original vertex index
-                                # v[1] is the weight
-
-                                # vertmap[v[0]] is the set of vertices (indices)
-                                # to which v[0] was mapped
-                                # so we simply export the same weight as the
-                                # original vertex for each new vertex
-
-                                # write the weights
-                                # extra check for multi material meshes
-                                if vertmap[v[0]] and vert_norm[v[0]]:
-                                    for vert_index in vertmap[v[0]]:
-                                        vert_weights[vert_index] = v[1] / vert_norm[v[0]]
-                                        vert_added[vert_index] = True
-                            # add bone as influence, but only if there were
-                            # actually any vertices influenced by the bone
-                            if vert_weights:
-                                trishape.add_bone(bone_block, vert_weights)
-
-                        # update bind position skinning data
-                        trishape.update_bind_position()
-
-                        # calculate center and radius for each skin bone data
-                        # block
-                        trishape.update_skin_center_radius()
-
-                        if (self.version >= 0x04020100
-                            and self.properties.skin_partition):
-                            self.info("Creating skin partition")
-                            lostweight = trishape.update_skin_partition(
-                                maxbonesperpartition=self.properties.max_bones_per_partition,
-                                maxbonespervertex=self.properties.max_bones_per_vertex,
-                                stripify=self.properties.stripify,
-                                stitchstrips=self.properties.stitch_strips,
-                                padbones=self.properties.pad_bones,
-                                triangles=trilist,
-                                trianglepartmap=bodypartfacemap,
-                                maximize_bone_sharing=(
-                                    self.properties.game == 'FALLOUT_3'))
-                            # warn on bad config settings
-                            if self.properties.game == 'OBLIVION':
-                               if self.properties.pad_bones:
-                                   self.warning(
-                                       "Using padbones on Oblivion export,"
-                                       " but you probably do not want to do"
-                                       " this."
-                                       " Disable the pad bones option to get"
-                                       " higher quality skin partitions.")
-                            if self.properties.game in ('OBLIVION', 'FALLOUT_3'):
-                               if self.properties.max_bones_per_partition < 18:
-                                   self.warning(
-                                       "Using less than 18 bones"
-                                       " per partition on Oblivion/Fallout 3"
-                                       " export."
-                                       " Set it to 18 to get higher quality"
-                                       " skin partitions.")
-                            if lostweight > self.properties.epsilon:
-                                self.warning(
-                                    "Lost %f in vertex weights"
-                                    " while creating a skin partition"
-                                    " for Blender object '%s' (nif block '%s')"
-                                    % (lostweight, b_obj.name, trishape.name))
-
-                        # clean up
-                        del vert_weights
-                        del vert_added
-
-
-            # shape key morphing
-            key = mesh.shape_keys
-            if key:
-                if len(key.key_blocks) > 1:
-                    # yes, there is a key object attached
-                    # export as egm, or as morphdata?
-                    if key.key_blocks[1].name.startswith("EGM"):
-                        # egm export!
-                        self.exportEgm(key.key_blocks)
-                    elif key.ipo:
-                        # regular morphdata export
-                        # (there must be a shape ipo)
-                        keyipo = key.ipo
-                        # check that they are relative shape keys
-                        if not key.relative:
-                            # XXX if we do "key.relative = True"
-                            # XXX would this automatically fix the keys?
-                            raise ValueError(
-                                "Can only export relative shape keys.")
-
-                        # create geometry morph controller
-                        morphctrl = self.create_block("NiGeomMorpherController",
-                                                     keyipo)
-                        trishape.add_controller(morphctrl)
-                        morphctrl.target = trishape
-                        morphctrl.frequency = 1.0
-                        morphctrl.phase = 0.0
-                        ctrlStart = 1000000.0
-                        ctrlStop = -1000000.0
-                        ctrlFlags = 0x000c
-
-                        # create geometry morph data
-                        morphdata = self.create_block("NiMorphData", keyipo)
-                        morphctrl.data = morphdata
-                        morphdata.num_morphs = len(key.key_blocks)
-                        morphdata.num_vertices = len(vertlist)
-                        morphdata.morphs.update_size()
-
-
-                        # create interpolators (for newer nif versions)
-                        morphctrl.num_interpolators = len(key.key_blocks)
-                        morphctrl.interpolators.update_size()
-
-                        # interpolator weights (for Fallout 3)
-                        morphctrl.interpolator_weights.update_size()
-
-                        # XXX some unknowns, bethesda only
-                        # XXX just guessing here, data seems to be zero always
-                        morphctrl.num_unknown_ints = len(key.key_blocks)
-                        morphctrl.unknown_ints.update_size()
-
-                        for keyblocknum, keyblock in enumerate(key.key_blocks):
-                            # export morphed vertices
-                            morph = morphdata.morphs[keyblocknum]
-                            morph.frame_name = keyblock.name
-                            self.info("Exporting morph %s: vertices"
-                                             % keyblock.name)
-                            morph.arg = morphdata.num_vertices
-                            morph.vectors.update_size()
-                            for b_v_index, (vert_indices, vert) \
-                                in enumerate(list(zip(vertmap, keyblock.data))):
-                                # vertmap check
-                                if not vert_indices:
-                                    continue
-                                # copy vertex and assign morph vertex
-                                mv = vert.copy()
-                                if keyblocknum > 0:
-                                    mv.x -= mesh.vertices[b_v_index].co.x
-                                    mv.y -= mesh.vertices[b_v_index].co.y
-                                    mv.z -= mesh.vertices[b_v_index].co.z
-                                for vert_index in vert_indices:
-                                    morph.vectors[vert_index].x = mv.x
-                                    morph.vectors[vert_index].y = mv.y
-                                    morph.vectors[vert_index].z = mv.z
-
-                            # export ipo shape key curve
-                            curve = keyipo[keyblock.name]
-
-                            # create interpolator for shape key
-                            # (needs to be there even if there is no curve)
-                            interpol = self.create_block("NiFloatInterpolator")
-                            interpol.value = 0
-                            morphctrl.interpolators[keyblocknum] = interpol
-                            # fallout 3 stores interpolators inside the
-                            # interpolator_weights block
-                            morphctrl.interpolator_weights[keyblocknum].interpolator = interpol
-
-                            # geometry only export has no float data
-                            # also skip keys that have no curve (such as base key)
-                            if self.properties.animation == 'GEOM_NIF' or not curve:
-                                continue
-
-                            # note: we set data on morph for older nifs
-                            # and on floatdata for newer nifs
-                            # of course only one of these will be actually
-                            # written to the file
-                            self.info("Exporting morph %s: curve"
-                                             % keyblock.name)
-                            interpol.data = self.create_block("NiFloatData", curve)
-                            floatdata = interpol.data.data
-                            if curve.getExtrapolation() == "Constant":
-                                ctrlFlags = 0x000c
-                            elif curve.getExtrapolation() == "Cyclic":
-                                ctrlFlags = 0x0008
-                            morph.interpolation = NifFormat.KeyType.LINEAR_KEY
-                            morph.num_keys = len(curve.getPoints())
-                            morph.keys.update_size()
-                            floatdata.interpolation = NifFormat.KeyType.LINEAR_KEY
-                            floatdata.num_keys = len(curve.getPoints())
-                            floatdata.keys.update_size()
-                            for i, btriple in enumerate(curve.getPoints()):
-                                knot = btriple.getPoints()
-                                morph.keys[i].arg = morph.interpolation
-                                morph.keys[i].time = (knot[0] - self.context.scene.frame_start) * self.context.scene.render.fps
-                                morph.keys[i].value = curve.evaluate( knot[0] )
-                                #morph.keys[i].forwardTangent = 0.0 # ?
-                                #morph.keys[i].backwardTangent = 0.0 # ?
-                                floatdata.keys[i].arg = floatdata.interpolation
-                                floatdata.keys[i].time = (knot[0] - self.context.scene.frame_start) * self.context.scene.render.fps
-                                floatdata.keys[i].value = curve.evaluate( knot[0] )
-                                #floatdata.keys[i].forwardTangent = 0.0 # ?
-                                #floatdata.keys[i].backwardTangent = 0.0 # ?
-                                ctrlStart = min(ctrlStart, morph.keys[i].time)
-                                ctrlStop  = max(ctrlStop,  morph.keys[i].time)
-                        morphctrl.flags = ctrlFlags
-                        morphctrl.start_time = ctrlStart
-                        morphctrl.stop_time = ctrlStop
-                        # fix data consistency type
-                        tridata.consistency_flags = NifFormat.ConsistencyType.CT_VOLATILE
-
-
->>>>>>> 48c8c792
 
     def export_matrix(self, b_obj, space, block):
         """Set a block's transform matrix to an object's
